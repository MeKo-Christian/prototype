--- conflicted
+++ resolved
@@ -3,12 +3,5 @@
 import "os/exec"
 
 func playSoundFile(path string) error {
-<<<<<<< HEAD
-	if err := exec.Command("aplay", path).Start(); err != nil {
-		return err
-	}
-	return nil
-=======
 	return exec.Command("aplay", path).Start()
->>>>>>> 692fa498
 }